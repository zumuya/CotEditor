--- conflicted
+++ resolved
@@ -379,13 +379,8 @@
 
 // Integration pane
 // Warnings on Integration pane
-<<<<<<< HEAD
 "The current 'cot' symbolic link doesn’t target the running CotEditor." = "現在の'cot'シンボリックリンクはこのCotEditor以外に向けられています。";
-"The current 'cot' symbolic link may target on an invalid path." = "現在の'cot'シンボリックリンクは無効なパスに向けられています。";
-=======
-"The current 'cot' symbolic link doesn’t target the running CotEditor." = "現在の 'cot' シンボリックリンクはこの CotEditor 以外に向けられています。";
-"The current 'cot' symbolic link may target an invalid path." = "現在の 'cot' シンボリックリンクは無効なパスに向けられています。";
->>>>>>> 8aef2974
+"The current 'cot' symbolic link may target an invalid path." = "現在の'cot'シンボリックリンクは無効なパスに向けられています。";
 
 
 
